"""This module checks whether the container images run in FIPS mode on a host in
FIPS mode.

"""

from pathlib import Path

import pytest
from pytest_container import DerivedContainer
from pytest_container.container import BindMount
from pytest_container.container import ContainerData
from pytest_container.container import container_and_marks_from_pytest_param

from bci_tester.data import BASE_FIPS_CONTAINERS
from bci_tester.data import CONTAINERS_WITH_ZYPPER
from bci_tester.data import LTSS_BASE_FIPS_CONTAINERS
from bci_tester.data import OS_VERSION
from bci_tester.data import TARGET
from bci_tester.fips import FIPS_DIGESTS
from bci_tester.fips import FIPS_GCRYPT_DIGESTS
from bci_tester.fips import FIPS_GNUTLS_DIGESTS
from bci_tester.fips import NONFIPS_DIGESTS
from bci_tester.fips import NONFIPS_GCRYPT_DIGESTS
from bci_tester.fips import NONFIPS_GNUTLS_DIGESTS
from bci_tester.fips import NULL_DIGESTS
from bci_tester.fips import host_fips_enabled

#: multistage :file:`Dockerfile` that builds the program from
#: :py:const:`FIPS_TEST_DOT_C` using gcc and copies it, ``libcrypto``, ``libssl``
#: and ``libz`` into the deployment image. The libraries must be copied, as they
#: are not available in the minimal container images.
DOCKERFILE = """WORKDIR /src/
COPY tests/files/fips-test.c /src/
"""

DOCKERFILE_GNUTLS = """WORKDIR /src/
COPY tests/files/fips-test-gnutls.c /src/
"""

DOCKERFILE_GCRYPT = """WORKDIR /src/
COPY tests/files/fips-test-gcrypt.c /src/
"""
_non_fips_host_skip_mark = [
    pytest.mark.skipif(
        not host_fips_enabled(),
        reason="The target must run in FIPS mode for the FIPS test suite",
    )
]

_zypp_credentials_dir: str = "/etc/zypp/credentials.d"

CONTAINER_IMAGES_WITH_ZYPPER = []
FIPS_TESTER_IMAGES = []
FIPS_GNUTLS_TESTER_IMAGES = []
FIPS_GCRYPT_TESTER_IMAGES = []
for param in CONTAINERS_WITH_ZYPPER:
    ctr, marks = container_and_marks_from_pytest_param(param)
    kwargs = {
        "base": ctr,
        "extra_environment_variables": ctr.extra_environment_variables,
        "extra_launch_args": ctr.extra_launch_args,
        "custom_entry_point": ctr.custom_entry_point,
        "volume_mounts": (
            [
                BindMount(
                    _zypp_credentials_dir,
                    host_path=_zypp_credentials_dir,
                    flags=[],
                )
            ]
            if Path(_zypp_credentials_dir).exists()
            else []
        ),
    }
    fips_tester_ctr = DerivedContainer(containerfile=DOCKERFILE, **kwargs)
    fips_gnutls_tester_ctr = DerivedContainer(
        containerfile=DOCKERFILE_GNUTLS, **kwargs
    )
    if param not in LTSS_BASE_FIPS_CONTAINERS + BASE_FIPS_CONTAINERS:
        marks += _non_fips_host_skip_mark

    CONTAINER_IMAGES_WITH_ZYPPER.append(
        pytest.param(ctr, marks=marks, id=param.id)
    )
    FIPS_TESTER_IMAGES.append(
        pytest.param(fips_tester_ctr, marks=marks, id=param.id)
    )
    FIPS_GNUTLS_TESTER_IMAGES.append(
        pytest.param(fips_gnutls_tester_ctr, marks=marks, id=param.id)
    )
<<<<<<< HEAD
    fips_gcrypt_tester_ctr = DerivedContainer(
        base=ctr,
        containerfile=DOCKERFILE_GCRYPT,
        extra_environment_variables=ctr.extra_environment_variables,
        extra_launch_args=ctr.extra_launch_args,
        custom_entry_point=ctr.custom_entry_point,
        volume_mounts=(
            [
                BindMount(
                    _zypp_credentials_dir,
                    host_path=_zypp_credentials_dir,
                )
            ]
            if Path(_zypp_credentials_dir).exists()
            else []
        ),
    )
    if param in LTSS_BASE_FIPS_CONTAINERS + BASE_FIPS_CONTAINERS:
        CONTAINER_IMAGES_WITH_ZYPPER.append(param)
        FIPS_TESTER_IMAGES.append(
            pytest.param(fips_tester_ctr, marks=marks, id=param.id)
        )
        FIPS_GNUTLS_TESTER_IMAGES.append(
            pytest.param(fips_gnutls_tester_ctr, marks=marks, id=param.id)
        )
        FIPS_GCRYPT_TESTER_IMAGES.append(
            pytest.param(fips_gcrypt_tester_ctr, marks=marks, id=param.id)
        )
    else:
        CONTAINER_IMAGES_WITH_ZYPPER.append(
            pytest.param(
                ctr, marks=marks + _non_fips_host_skip_mark, id=param.id
            )
        )
        FIPS_TESTER_IMAGES.append(
            pytest.param(
                fips_tester_ctr,
                marks=marks + _non_fips_host_skip_mark,
                id=param.id,
            )
        )
        FIPS_GNUTLS_TESTER_IMAGES.append(
            pytest.param(
                fips_gnutls_tester_ctr,
                marks=marks + _non_fips_host_skip_mark,
                id=param.id,
            )
        )
        FIPS_GCRYPT_TESTER_IMAGES.append(
            pytest.param(
                fips_gcrypt_tester_ctr,
                marks=marks + _non_fips_host_skip_mark,
                id=param.id,
            )
        )
=======
>>>>>>> 35d2b754


@pytest.mark.parametrize(
    "container_per_test", FIPS_TESTER_IMAGES, indirect=True
)
def test_openssl_binary(container_per_test: ContainerData) -> None:
    """Check that a binary linked against OpenSSL obeys the host's FIPS mode
    setting:

    - build a container image using :py:const:`DOCKERFILE`
    - run the bundled binary compiled from :file:`tests/files/fips-test.c` with
      all FIPS digests and assert that it successfully calculates the message
      digest
    - rerun the same binary with non-FIPS digests and assert that this fails
      with the expected error message.

    """
    container_per_test.connection.check_output(
        "zypper --gpg-auto-import-keys -n ref && zypper -n in gcc libopenssl-devel && zypper -n clean &&"
        "gcc -O2 fips-test.c -Wall -Wextra -Wpedantic -lcrypto -lssl -o fips-test && "
        "mv fips-test /bin/fips-test"
    )

    for digest in FIPS_DIGESTS:
        container_per_test.connection.check_output(f"/bin/fips-test {digest}")

    for digest in NONFIPS_DIGESTS:
        err_msg = container_per_test.connection.run_expect(
            [1], f"/bin/fips-test {digest}"
        ).stderr

        assert (
            f"Unknown message digest {digest}" in err_msg
            or "EVP_DigestInit_ex was not successful" in err_msg
        ), f"non-fips digest {digest} unexpected output {err_msg}"


def openssl_fips_hashes_test_fnct(container_per_test: ContainerData) -> None:
    """If the host is running in FIPS mode, then we check that all fips certified
    hash algorithms can be invoked via :command:`openssl $digest /dev/null` and
    all non-fips hash algorithms fail.

    """
    for digest in NONFIPS_DIGESTS:
        cmd = container_per_test.connection.run(f"openssl {digest} /dev/null")
        assert cmd.rc != 0
        assert (
            "is not a known digest" in cmd.stderr
            or "Error setting digest" in cmd.stderr
        )

    for digest in FIPS_DIGESTS:
        dev_null_digest = container_per_test.connection.check_output(
            f"openssl {digest} /dev/null"
        )
        assert (
            f"= {NULL_DIGESTS[digest]}" in dev_null_digest
        ), f"unexpected digest of hash {digest}: {dev_null_digest}"


@pytest.mark.skipif(
    OS_VERSION in ("15.3",), reason="FIPS 140-3 not supported on 15.3"
)
def fips_mode_setup_check(container_per_test: ContainerData) -> None:
    """If the host is running in FIPS mode, then `fips-mode-setup --check` should
    exit with `0`.

    """
    container_per_test.connection.check_output("fips-mode-setup --check")


@pytest.mark.parametrize(
    "container_per_test", CONTAINER_IMAGES_WITH_ZYPPER, indirect=True
)
def test_openssl_fips_hashes(container_per_test: ContainerData):
    openssl_fips_hashes_test_fnct(container_per_test)


@pytest.mark.parametrize(
    "container_per_test", FIPS_GNUTLS_TESTER_IMAGES, indirect=True
)
@pytest.mark.xfail(
    TARGET in ("ibs-released",) and OS_VERSION in ("15.3",),
    reason="Base image should export GNUTLS_FORCE_FIPS_MODE=1",
)
def test_gnutls_binary(container_per_test: ContainerData) -> None:
    """Check that a binary linked against GnuTLS obeys the host's FIPS mode
    setting:

    - build a container image using :py:const:`DOCKERFILE_GNUTLS`
    - run the bundled binary compiled from :file:`tests/files/fips-gnutls-test.c` with
      all FIPS digests and assert that it successfully calculates the message
      digest
    - rerun the same binary with non-FIPS digests and assert that this fails
      with the expected error message.

    """

    container_per_test.connection.check_output(
        "zypper --gpg-auto-import-keys -n ref && zypper -n in gcc gnutls gnutls-devel && zypper -n clean && "
        "gcc -Og -g3 fips-test-gnutls.c -Wall -Wextra -Wpedantic -lgnutls -o fips-test-gnutls && "
        "mv fips-test-gnutls /bin/fips-test-gnutls"
    )

    expected_fips_gnutls_digests = {
        "sha1": "c87d25a09584c040f3bfc53b570199591deb10ba648a6a6ffffdaa0badb23b8baf90b6168dd16b3a",
        "sha224": "54655eae3d97147de34564572231c34d6d0917dd7852b5b93647fb4fe53ee97e5e0a2a4d359b5b461409dc44d9315afbc3b7d6bc5cd598e6",
        "sha256": "4ea6a95a3a56fa6b7c1673c145198c52265fea4fe4cebef97249b39c25a733a0d2a84f4b8b650937ec8f73cd8be2c74add5a911ba64df27458ed8229da804a26",
        "sha384": "416b69644f4844065fcfe7b60f14fe07d1573420c4db2b15a6d1f4cb2b6933ffce8dcb1bce7788b962eb3d0c8d4eefc4acbfd470c22c0d95a1d10a087dc31988b9f7bfeb13be70b876a73558be664e5858d11f9459923e6e5fd838cb5708b969",
        "sha512": "3916af571551c0c40eb19936c7ac2c090e140cad48e348dc4e9d5b6508a34ac6090daeeed3a081ce0e44c90b181987b71f09e8e0c190e5af26cd46eea724489de1c112ff908febc3b98b1693a6cd3564eaf8e5e6ca629d084d9f0eba99247cacdd72e369ff8941397c2807409ff66be64be908da17ad7b8a49a2a26c0e8086aa",
    }

    for digest in FIPS_GNUTLS_DIGESTS:
        res = container_per_test.connection.check_output(
            f"/bin/fips-test-gnutls {digest}"
        )
        assert "Digest is: " + expected_fips_gnutls_digests[digest] in res

    for digest in NONFIPS_GNUTLS_DIGESTS:
        err_msg = container_per_test.connection.run_expect(
            [1], f"/bin/fips-test-gnutls {digest}"
        ).stderr

        assert (
            "Hash calculation failed" in err_msg
        ), f"Hash calculation unexpectedly succeeded for {digest}"


@pytest.mark.parametrize(
    "container_per_test", FIPS_GCRYPT_TESTER_IMAGES, indirect=True
)
def test_gcrypt_binary(container_per_test: ContainerData) -> None:
    """Check that a binary linked against gcrypt obeys the host's FIPS mode
    setting:

    - build a container image using :py:const:`DOCKERFILE_GCRYPT`
    - run the bundled binary compiled from :file:`tests/files/fips-gcrypt-test.c` with
      all FIPS digests and assert that it successfully calculates the message
      digest
    - rerun the same binary with non-FIPS digests and assert that this fails
      with the expected error message.

    """

    container_per_test.connection.check_output(
        "zypper --gpg-auto-import-keys -n ref && zypper -n in gcc libgcrypt-devel && zypper -n clean && "
        "gcc -Og -g3 fips-test-gcrypt.c -Wall -Wextra -Wpedantic -lgcrypt -o fips-test-gcrypt && "
        "mv fips-test-gcrypt /bin/fips-test-gcrypt"
    )

    expected_fips_gcrypt_digests = {
        "sha1": "c87d25a09584c040f3bfc53b570199591deb10ba648a6a6ffffdaa0badb23b8baf90b6168dd16b3a",
        "sha224": "54655eae3d97147de34564572231c34d6d0917dd7852b5b93647fb4fe53ee97e5e0a2a4d359b5b461409dc44d9315afbc3b7d6bc5cd598e6",
        "sha256": "4ea6a95a3a56fa6b7c1673c145198c52265fea4fe4cebef97249b39c25a733a0d2a84f4b8b650937ec8f73cd8be2c74add5a911ba64df27458ed8229da804a26",
        "sha384": "416b69644f4844065fcfe7b60f14fe07d1573420c4db2b15a6d1f4cb2b6933ffce8dcb1bce7788b962eb3d0c8d4eefc4acbfd470c22c0d95a1d10a087dc31988b9f7bfeb13be70b876a73558be664e5858d11f9459923e6e5fd838cb5708b969",
        "sha512": "3916af571551c0c40eb19936c7ac2c090e140cad48e348dc4e9d5b6508a34ac6090daeeed3a081ce0e44c90b181987b71f09e8e0c190e5af26cd46eea724489de1c112ff908febc3b98b1693a6cd3564eaf8e5e6ca629d084d9f0eba99247cacdd72e369ff8941397c2807409ff66be64be908da17ad7b8a49a2a26c0e8086aa",
        "sha512_224": "8b38cae68bdc4ef3336f61f68fa1b3a373abb330033a59fc51c31647f5b622b94204aa999acc71edc1f80ba7542abcdce28213a8925815a3",
        "sha512_256": "04559e6cddea9a198f69bbd2a4c882d2fa3b9cda0edf18eb1582df42d88f7dba198bc813cc1b1bc065dba1bf261c1c9e3c9e92eb66c25638a447a744c38690ba",
        "sha3-224": "7639f4678682e8c6b0968c894b9b58cac8cfbb6b44e0b7e99126229cdc0d4419c6e5dbc2e5fbb9fcb9dc6ea16d6b3cbca34aabb618e2f782",
        "sha3-256": "9cd04d17df1c852d2b13536105c400e26d46ee0e865bd6d91d8683a2979fcb59265a271f568a62eb8c64e5cbedbdfd41d996303de25868af9b1892bda0bbcdfa",
        "sha3-384": "b8b1ec43880fc0495a520434e379dce51fb0959f244c70b75555cae44dbac99f231bed131ee5a01ab8cd6e66e5da9b68ed7dc3dd68ec7a5898986cde448f567512a0f2cef69d1ed4e5fa2033950642c64f3a762b59576df4117cca5e7a52c188",
        "sha3-512": "0bc583f093fb557e5aa6c3020cc93e9065a01600f3c8e1be17c5026799e4434c701a423ade5edae77491b7ee05c78cdc6e01af22bdc67fcd351fb1ab9a1936abc9a2f69add89697a8b935ce1bbc3d5c21f276b9e2377015003f98543bceffb8a2e1ec8d96fc99bd39d88ca6a0fd69d812362eda0937de4e3b3f0d94093a5b5cc",
    }

    for digest in FIPS_GCRYPT_DIGESTS:
        res = container_per_test.connection.run_expect(
            [0, 1], f"/bin/fips-test-gcrypt {digest}"
        )

        assert (
            res.rc == 0
            and "Digest is: " + expected_fips_gcrypt_digests[digest]
            in res.stdout
        )

    for digest in NONFIPS_GCRYPT_DIGESTS:
        non_fips_call = container_per_test.connection.run_expect(
            [0, 1], f"/bin/fips-test-gcrypt {digest}"
        )
        if non_fips_call.rc != 1 and non_fips_call.stdout.strip().startswith(
            "Digest is: "
        ):
            if OS_VERSION == "15.6" and digest == "md5":
                pytest.xfail(
                    "libgcrypt successfully calculates md5 digest in FIPS mode, bsc#1229903"
                )

            pytest.xfail(
                "libgcrypt mistakenly calculates message digests for Non FIPS algorithms, bsc#1229856"
            )

        assert (
            non_fips_call.rc == 1
            and "Failed to create hash context" in non_fips_call.stderr
        ), f"Hash calculation unexpectedly succeeded for {digest}"<|MERGE_RESOLUTION|>--- conflicted
+++ resolved
@@ -76,6 +76,9 @@
     fips_gnutls_tester_ctr = DerivedContainer(
         containerfile=DOCKERFILE_GNUTLS, **kwargs
     )
+    fips_gcrypt_tester_ctr = DerivedContainer(
+        containerfile=DOCKERFILE_GCRYPT, **kwargs
+    )
     if param not in LTSS_BASE_FIPS_CONTAINERS + BASE_FIPS_CONTAINERS:
         marks += _non_fips_host_skip_mark
 
@@ -88,64 +91,9 @@
     FIPS_GNUTLS_TESTER_IMAGES.append(
         pytest.param(fips_gnutls_tester_ctr, marks=marks, id=param.id)
     )
-<<<<<<< HEAD
-    fips_gcrypt_tester_ctr = DerivedContainer(
-        base=ctr,
-        containerfile=DOCKERFILE_GCRYPT,
-        extra_environment_variables=ctr.extra_environment_variables,
-        extra_launch_args=ctr.extra_launch_args,
-        custom_entry_point=ctr.custom_entry_point,
-        volume_mounts=(
-            [
-                BindMount(
-                    _zypp_credentials_dir,
-                    host_path=_zypp_credentials_dir,
-                )
-            ]
-            if Path(_zypp_credentials_dir).exists()
-            else []
-        ),
-    )
-    if param in LTSS_BASE_FIPS_CONTAINERS + BASE_FIPS_CONTAINERS:
-        CONTAINER_IMAGES_WITH_ZYPPER.append(param)
-        FIPS_TESTER_IMAGES.append(
-            pytest.param(fips_tester_ctr, marks=marks, id=param.id)
-        )
-        FIPS_GNUTLS_TESTER_IMAGES.append(
-            pytest.param(fips_gnutls_tester_ctr, marks=marks, id=param.id)
-        )
-        FIPS_GCRYPT_TESTER_IMAGES.append(
-            pytest.param(fips_gcrypt_tester_ctr, marks=marks, id=param.id)
-        )
-    else:
-        CONTAINER_IMAGES_WITH_ZYPPER.append(
-            pytest.param(
-                ctr, marks=marks + _non_fips_host_skip_mark, id=param.id
-            )
-        )
-        FIPS_TESTER_IMAGES.append(
-            pytest.param(
-                fips_tester_ctr,
-                marks=marks + _non_fips_host_skip_mark,
-                id=param.id,
-            )
-        )
-        FIPS_GNUTLS_TESTER_IMAGES.append(
-            pytest.param(
-                fips_gnutls_tester_ctr,
-                marks=marks + _non_fips_host_skip_mark,
-                id=param.id,
-            )
-        )
-        FIPS_GCRYPT_TESTER_IMAGES.append(
-            pytest.param(
-                fips_gcrypt_tester_ctr,
-                marks=marks + _non_fips_host_skip_mark,
-                id=param.id,
-            )
-        )
-=======
->>>>>>> 35d2b754
+    FIPS_GCRYPT_TESTER_IMAGES.append(
+        pytest.param(fips_gcrypt_tester_ctr, marks=marks, id=param.id)
+    )
 
 
 @pytest.mark.parametrize(
