--- conflicted
+++ resolved
@@ -62,7 +62,6 @@
         extra_launch_args=ctr.extra_launch_args,
         custom_entry_point=ctr.custom_entry_point,
     )
-<<<<<<< HEAD
     fips_gnutls_tester_ctr = DerivedContainer(
         base=ctr,
         containerfile=DOCKERFILE_GNUTLS,
@@ -70,10 +69,7 @@
         extra_launch_args=ctr.extra_launch_args,
         custom_entry_point=ctr.custom_entry_point,
     )
-    if param in LTSS_BASE_FIPS_CONTAINERS:
-=======
     if param in LTSS_BASE_FIPS_CONTAINERS + BASE_FIPS_CONTAINERS:
->>>>>>> 82357cfb
         CONTAINER_IMAGES_WITH_ZYPPER.append(param)
         FIPS_TESTER_IMAGES.append(
             pytest.param(fips_tester_ctr, marks=marks, id=param.id)
